--- conflicted
+++ resolved
@@ -1,10 +1,6 @@
 [package]
 name    = "simple_proxy"
-<<<<<<< HEAD
-version = "0.1.4"
-=======
-version = "0.1.5"
->>>>>>> 992d2912
+version = "0.1.6"
 authors = ["Terry Raimondo <terry.raimondo@gmail.com>"]
 description = "Simple proxy with middlewares, easy to customize, easy to use."
 license = "Apache-2.0"
